import paddle
import paddle.nn.functional as F
import paddle.nn as nn

from src.config import config

__all__ = ['Resnet', 'resnet20', 'resnet56', 'resnet110', 'resnet1202']


def BatchNorm2D(channels):
  assert config['bn-gamma-init'] == 'Ones'
  weight_attr = paddle.ParamAttr(initializer=nn.initializer.Constant(value=1.0))
  assert config['bn-beta-init'] == 'Zeros'
  bias_attr = paddle.ParamAttr(initializer=nn.initializer.Constant(value=0.0))
  return nn.BatchNorm2D(
    channels, epsilon=config['bn-epsilon'], momentum=config['bn-momentum'],
    weight_attr=weight_attr, bias_attr=bias_attr)


def Conv2D(in_chs, out_chs, kernel_size, stride=1, padding=0):
  assert config['conv2d-weight-init'] == 'XavierUniform'
  weight_attr = paddle.ParamAttr(initializer=nn.initializer.XavierUniform())
  return nn.Conv2D(
    in_chs, out_chs, kernel_size, stride, padding,
    weight_attr=weight_attr, bias_attr=config['conv2d-use-bias'])


class BasicBlock(paddle.nn.Layer):
  expansion = 1

  def __init__(self, in_chs, out_chs, stride=1, shortcut=None):
    super(BasicBlock, self).__init__()
    self.conv1 = Conv2D(in_chs, out_chs, kernel_size=3, stride=stride, padding=1)     
    self.bn1 = BatchNorm2D(out_chs)
    self.conv2 =  Conv2D(out_chs, out_chs, kernel_size=3, stride=1, padding=1)
    self.bn2 = BatchNorm2D(out_chs)
    self.shortcut = shortcut

  def forward(self, inputs):
    if self.shortcut is not None:
      shortcut = self.shortcut(inputs)
    else:
      shortcut = inputs

    x = self.conv1(inputs)
    x = self.bn1(x)
    x = F.relu(x)
    x = self.conv2(x)
    x = self.bn2(x)
    output = F.relu(paddle.add(x, shortcut))
    return output


class ResNet(paddle.nn.Layer):

  def __init__(self, num_blocks, block=BasicBlock, num_classes=10):
    super(ResNet, self).__init__()
    
    # Initial conv2d
    self.in_chs = 16
    self.conv1 = Conv2D(3, self.in_chs, kernel_size=3, stride=1, padding=1)
    self.bn1 = BatchNorm2D(self.in_chs)

    # Residual blocks 1-3
    self.layer1 = self._make_layer(block, 16, num_blocks, 1)
    self.layer2 = self._make_layer(block, 32, num_blocks, 2)
    self.layer3 = self._make_layer(block, 64, num_blocks, 2)

    # Dense layer
    assert config['dense-weight-init'] == 'XavierUniform'
    weight_attr = paddle.ParamAttr(initializer=nn.initializer.XavierUniform())
    assert config['dense-bias-init'] == 'Zeros'
    bias_attr = paddle.ParamAttr(initializer=nn.initializer.Constant(value=0.0))
    self.fc = paddle.nn.Linear(
        in_features=64, out_features=num_classes,
        weight_attr=weight_attr, bias_attr=bias_attr if config['dense-use-bias'] else False)
  
  def _make_layer(self, block, chs, num_blocks, stride):
    # Shortcut
    if config['downsample-shortcut'] == 'maxpool+padding':
      def shortcut(inputs):
        if stride != 1:
          inputs = F.max_pool2d(inputs, kernel_size=1, stride=2)
          zeroTensor_b = paddle.zeros([
              inputs.shape[0], chs // 4, inputs.shape[2], inputs.shape[3]])
          zeroTensor_a = paddle.zeros([
              inputs.shape[0], chs // 4, inputs.shape[2], inputs.shape[3]])
          inputs = paddle.concat([zeroTensor_b, inputs, zeroTensor_a], axis=1)
        return inputs
    elif config['downsample-shortcut'] == 'convolution':
      if stride != 1:
        shortcut = nn.Sequential(
            Conv2D(self.in_chs, chs, kernel_size=1, stride=stride),
            BatchNorm2D(chs)
        )
      else:
        shortcut = nn.Sequential()
    else:
      assert False

    layers = []
    # Only the first block per block_layer uses projection_shortcut and strides
    layers.append(block(self.in_chs, chs, stride=stride, shortcut=shortcut))
    self.in_chs = chs * block.expansion
    
    for _ in range(1, num_blocks):
      layers.append(block(self.in_chs, chs))

    return paddle.nn.Sequential(*tuple(layers))
  
<<<<<<< HEAD
  #@paddle.jit.to_static
=======
  @paddle.jit.to_static
>>>>>>> c548cf4a
  def forward(self, inputs):
    x = self.conv1(inputs)
    x = self.bn1(x)
    x = F.relu(x)
    x = self.layer1(x)
    x = self.layer2(x)
    x = self.layer3(x)
    x = paddle.mean(x, (2, 3), keepdim=False)
    output = self.fc(x)
    return output


def resnet20():
  return ResNet(3)

def resnet56():
  return ResNet(9)

def resnet110():
  return ResNet(18)

def resnet1202():
  return ResNet(200)<|MERGE_RESOLUTION|>--- conflicted
+++ resolved
@@ -108,11 +108,7 @@
 
     return paddle.nn.Sequential(*tuple(layers))
   
-<<<<<<< HEAD
-  #@paddle.jit.to_static
-=======
   @paddle.jit.to_static
->>>>>>> c548cf4a
   def forward(self, inputs):
     x = self.conv1(inputs)
     x = self.bn1(x)
